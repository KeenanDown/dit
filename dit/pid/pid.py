--- conflicted
+++ resolved
@@ -249,43 +249,6 @@
                 except KeyError:
                     pass
 
-<<<<<<< HEAD
-        return reds, pis
-
-    def get_redundancy(self, node):
-        """
-        Return the redundancy associated with `node`.
-
-        Parameters
-        ----------
-        node : tuple of tuples
-            The node to get the redundancy for.
-
-        Returns
-        -------
-        red : float
-            The redundancy associated with `node`.
-        """
-        return self._lattice.nodes[node]['red']
-
-    def get_partial(self, node):
-        """
-        Return the partial information associated with `node`.
-
-        Parameters
-        ----------
-        node : tuple of tuples
-            The node to get the partial information for.
-
-        Returns
-        -------
-        pi : float
-            The partial information associated with `node`.
-        """
-        return self._lattice.nodes[node]['pi']
-
-=======
->>>>>>> fcdd0d24
     def to_string(self, digits=4):
         """
         Create a table representing the redundancy and PI lattices.
